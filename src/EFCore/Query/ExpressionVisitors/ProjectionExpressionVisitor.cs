// Copyright (c) .NET Foundation. All rights reserved.
// Licensed under the Apache License, Version 2.0. See License.txt in the project root for license information.

using System;
using System.Collections.Generic;
using System.Linq;
using System.Linq.Expressions;
using System.Reflection;
using System.Threading;
using System.Threading.Tasks;
using JetBrains.Annotations;
using Microsoft.EntityFrameworkCore.Extensions.Internal;
using Microsoft.EntityFrameworkCore.Metadata;
using Microsoft.EntityFrameworkCore.Metadata.Internal;
using Microsoft.EntityFrameworkCore.Query.ExpressionVisitors.Internal;
using Microsoft.EntityFrameworkCore.Utilities;
using Remotion.Linq.Clauses.Expressions;

namespace Microsoft.EntityFrameworkCore.Query.ExpressionVisitors
{
    /// <summary>
    ///     A projection expression visitor.
    /// </summary>
    public class ProjectionExpressionVisitor : DefaultQueryExpressionVisitor
    {
        /// <summary>
        ///     Initializes a new instance of the Microsoft.EntityFrameworkCore.Query.ExpressionVisitors.ProjectionExpressionVisitor class.
        /// </summary>
        /// <param name="entityQueryModelVisitor"> The entity query model visitor. </param>
        public ProjectionExpressionVisitor([NotNull] EntityQueryModelVisitor entityQueryModelVisitor)
            : base(Check.NotNull(entityQueryModelVisitor, nameof(entityQueryModelVisitor)))
        {
        }       
        
        /// <summary>
        ///     Visits the children of the <see cref="T:System.Linq.Expressions.MethodCallExpression"></see>.
        /// </summary>
        /// <param name="methodCallExpression">The expression to visit.</param>
        /// <returns>
        ///     The modified expression, if it or any subexpression was modified; otherwise, returns the original expression.
        /// </returns>
        protected override Expression VisitMethodCall(MethodCallExpression methodCallExpression)
        {
<<<<<<< HEAD
=======
            if (AppContext.TryGetSwitch("Microsoft.EntityFrameworkCore.Issue9128", out var isEnabled)
                || AppContext.TryGetSwitch("Microsoft.EntityFrameworkCore.Issue9570", out isEnabled)
                && isEnabled)
            {
                return base.VisitMethodCall(methodCallExpression);
            }
            
>>>>>>> 1e387f10
            var newExpression = base.VisitMethodCall(methodCallExpression);
            
            switch (newExpression)
            {
                case MethodCallExpression sequenceMaterializingLinqMethodCallExpression
                when sequenceMaterializingLinqMethodCallExpression.Arguments.Count > 0
                     && sequenceMaterializingLinqMethodCallExpression.Arguments[0] is MethodCallExpression toEnumerableMethodCallExpression
                     && toEnumerableMethodCallExpression.Method.MethodIsClosedFormOf(QueryModelVisitor.LinqOperatorProvider.ToEnumerable)
                     && TryFindAsyncMethod(sequenceMaterializingLinqMethodCallExpression.Method.Name, out var asyncMethodInfo):
                {
                    // Transforms a sync method inside an async projector into the corresponding async version (if one exists).
                    // We call .Result here so that the types still line up (we remove the .Result in TaskLiftingExpressionVisitor).

                    return
                        Expression.Property(
                            ResultOperatorHandler.CallWithPossibleCancellationToken(
                                asyncMethodInfo.MakeGenericMethod(
                                    sequenceMaterializingLinqMethodCallExpression.Method.GetGenericArguments()),
                                toEnumerableMethodCallExpression.Arguments.ToArray()),
                            nameof(Task<object>.Result));
                }
                case MethodCallExpression materializeCollectionNavigationMethodCallExpression
                when materializeCollectionNavigationMethodCallExpression.Method
                         .MethodIsClosedFormOf(CollectionNavigationSubqueryInjector.MaterializeCollectionNavigationMethodInfo)
                     && materializeCollectionNavigationMethodCallExpression.Arguments[1] is MethodCallExpression toQueryableMethodCallExpression
                     && toQueryableMethodCallExpression.Method.MethodIsClosedFormOf(QueryModelVisitor.LinqOperatorProvider.ToQueryable):
                {
                    // Transforms a sync method inside a MaterializeCollectionNavigation call into a corresponding async version.
                    // We call .Result here so that the types still line up (we remove the .Result in TaskLiftingExpressionVisitor).

                    return
                        toQueryableMethodCallExpression.Arguments[0].Type.IsGenericType
                        && toQueryableMethodCallExpression.Arguments[0].Type.GetGenericTypeDefinition() == typeof(IAsyncEnumerable<>)
                            ? (Expression) Expression.Property(
                                ResultOperatorHandler.CallWithPossibleCancellationToken(
                                    _materializeCollectionNavigationAsyncMethodInfo
                                        .MakeGenericMethod(materializeCollectionNavigationMethodCallExpression.Method.GetGenericArguments()[0]),
                                    materializeCollectionNavigationMethodCallExpression.Arguments[0],
                                    toQueryableMethodCallExpression.Arguments[0]),
                                nameof(Task<object>.Result))
                            : Expression.Call(
                                materializeCollectionNavigationMethodCallExpression.Method,
                                materializeCollectionNavigationMethodCallExpression.Arguments[0],
                                toQueryableMethodCallExpression.Arguments[0]);
                }
                case MethodCallExpression newMethodCallExpression
                when newMethodCallExpression.Method.Equals(methodCallExpression.Method)
                    && newMethodCallExpression.Arguments.Count > 0:
                {
                    // Transforms a sync sequence argument to an async buffered version
                    // We call .Result here so that the types still line up (we remove the .Result in TaskLiftingExpressionVisitor).

                    var newArguments = newMethodCallExpression.Arguments.ToList();

                    for (var i = 0; i < newArguments.Count; i++)
                    {
                        var argument = newArguments[i];

                        if (argument is MethodCallExpression argumentMethodCallExpression
                            && argumentMethodCallExpression.Method
                                .MethodIsClosedFormOf(QueryModelVisitor.LinqOperatorProvider.ToEnumerable))
                        {
                            newArguments[i]
                                = Expression.Property(
                                    ResultOperatorHandler.CallWithPossibleCancellationToken(
                                        _toArrayAsync.MakeGenericMethod(
                                            argumentMethodCallExpression.Method.GetGenericArguments()),
                                        argumentMethodCallExpression.Arguments.ToArray()),
                                    nameof(Task<object>.Result));
                        }
                    }

                    return newMethodCallExpression.Update(newMethodCallExpression.Object, newArguments);
                }
            }

            return newExpression;
        }

        private static readonly MethodInfo _toArrayAsync
            = typeof(AsyncEnumerable).GetTypeInfo()
                .GetDeclaredMethods(nameof(AsyncEnumerable.ToArray))
                .Single(mi => mi.GetParameters().Length == 2);

        private static readonly MethodInfo _materializeCollectionNavigationAsyncMethodInfo
            = typeof(ProjectionExpressionVisitor).GetTypeInfo()
                .GetDeclaredMethod(nameof(MaterializeCollectionNavigationAsync));

        [UsedImplicitly]
        private static async Task<ICollection<TEntity>> MaterializeCollectionNavigationAsync<TEntity>(
            INavigation navigation,
            IAsyncEnumerable<object> elements,
            CancellationToken cancellationToken)
        {
            var collection = (ICollection<TEntity>) navigation.GetCollectionAccessor().Create();

            await elements.ForEachAsync(e => collection.Add((TEntity) e), cancellationToken);

            return collection;
        }

        private static bool TryFindAsyncMethod(string methodName, out MethodInfo asyncMethodInfo)
        {
            var candidateMethods
                = typeof(AsyncEnumerable).GetTypeInfo().GetDeclaredMethods(methodName)
                    .Where(mi =>
                        mi.ReturnType.IsConstructedGenericType
                        && mi.ReturnType.GetGenericTypeDefinition() == typeof(Task<>)
                        && mi.GetParameters().Length > 0
                        && mi.GetParameters().Last().ParameterType == typeof(CancellationToken))
                    .ToList();

            asyncMethodInfo = candidateMethods.Count == 1 ? candidateMethods[0] : null;

            return asyncMethodInfo != null;
        }
        
        /// <summary>
        ///     Visit a subquery.
        /// </summary>
        /// <param name="expression"> The subquery expression. </param>
        /// <returns>
        ///     A compiled query expression fragment representing the input subquery expression.
        /// </returns>
        protected override Expression VisitSubQuery(SubQueryExpression expression)
        {
            var queryModelVisitor = CreateQueryModelVisitor();

            queryModelVisitor.VisitQueryModel(expression.QueryModel);

            var subExpression = queryModelVisitor.Expression;

            if (subExpression.Type != expression.Type)
            {
                var subQueryExpressionTypeInfo = expression.Type.GetTypeInfo();

                if (typeof(IQueryable).GetTypeInfo().IsAssignableFrom(expression.Type.GetTypeInfo()))
                {
                    subExpression
                        = Expression.Call(
                            QueryModelVisitor.LinqOperatorProvider.ToQueryable
                                .MakeGenericMethod(expression.Type.GetSequenceType()),
                            subExpression,
                            EntityQueryModelVisitor.QueryContextParameter);
                }
                else if (subQueryExpressionTypeInfo.IsGenericType)
                {
                    var genericTypeDefinition = subQueryExpressionTypeInfo.GetGenericTypeDefinition();

                    if (genericTypeDefinition == typeof(IOrderedEnumerable<>))
                    {
                        subExpression
                            = Expression.Call(
                                QueryModelVisitor.LinqOperatorProvider.ToOrdered
                                    .MakeGenericMethod(expression.Type.GetSequenceType()),
                                subExpression);
                    }
                    else if (genericTypeDefinition == typeof(IEnumerable<>))
                    {
                        subExpression
                            = Expression.Call(
                                QueryModelVisitor.LinqOperatorProvider.ToEnumerable
                                    .MakeGenericMethod(expression.Type.GetSequenceType()),
                                subExpression);
                    }
                }
            }

            return subExpression;
        }
    }
}<|MERGE_RESOLUTION|>--- conflicted
+++ resolved
@@ -1,4 +1,4 @@
-// Copyright (c) .NET Foundation. All rights reserved.
+﻿// Copyright (c) .NET Foundation. All rights reserved.
 // Licensed under the Apache License, Version 2.0. See License.txt in the project root for license information.
 
 using System;
@@ -41,18 +41,8 @@
         /// </returns>
         protected override Expression VisitMethodCall(MethodCallExpression methodCallExpression)
         {
-<<<<<<< HEAD
-=======
-            if (AppContext.TryGetSwitch("Microsoft.EntityFrameworkCore.Issue9128", out var isEnabled)
-                || AppContext.TryGetSwitch("Microsoft.EntityFrameworkCore.Issue9570", out isEnabled)
-                && isEnabled)
-            {
-                return base.VisitMethodCall(methodCallExpression);
-            }
-            
->>>>>>> 1e387f10
             var newExpression = base.VisitMethodCall(methodCallExpression);
-            
+
             switch (newExpression)
             {
                 case MethodCallExpression sequenceMaterializingLinqMethodCallExpression
